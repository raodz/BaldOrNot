--- conflicted
+++ resolved
@@ -1,10 +1,7 @@
 BALD_LABELS = {-1: "Not Bald", 1: "Bald"}
 IMG_LEN = 224
-<<<<<<< HEAD
-NUM_CHANNELS = 3
-LOG_FILE_NAME = "training.log"
-=======
 N_CHANNELS_RGB = 3
 N_CHANNELS_GRAYSCALE = 1
 DEFAULT_IMG_SIZE = (224, 224)
->>>>>>> 68d4f4fa
+NUM_CHANNELS = 3
+LOG_FILE_NAME = "training.log"