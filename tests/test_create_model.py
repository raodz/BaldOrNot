--- conflicted
+++ resolved
@@ -3,11 +3,7 @@
 import pytest
 import tensorflow as tf
 
-<<<<<<< HEAD
 from src.config_class import BoldOrNotConfig, ModelParams
-=======
-from src.config import BaldOrNotConfig, ModelParams
->>>>>>> 68d4f4fa
 from src.model import BaldOrNotModel
 from src.constants import IMG_LEN, N_CHANNELS_RGB
 
@@ -90,11 +86,7 @@
     ],
 )
 def test_dropout_possibility(
-<<<<<<< HEAD
     test_config: BoldOrNotConfig,
-=======
-    test_config: BaldOrNotConfig,
->>>>>>> 68d4f4fa
     dropout_rate: float | None,
     should_contain_dropout: bool,
 ) -> None:
@@ -115,7 +107,7 @@
     args: ModelParams = test_config.model_params
     args.dropout_rate = dropout_rate
     model = BaldOrNotModel(**asdict(args))
-    model.build(input_shape=(None, IMG_LEN, IMG_LEN, N_CHANNELS_RGB))
+    model.build(input_shape=(None, IMG_LEN, IMG_LEN, NUM_CHANNELS))
 
     contains_dropout = any(
         isinstance(layer, tf.keras.layers.Dropout)
@@ -137,7 +129,7 @@
     Asserts:
         bool: True if the backbone output is a 4D tensor, False otherwise.
     """
-    input_tensor = tf.random.uniform((1, IMG_LEN, IMG_LEN, N_CHANNELS_RGB))
+    input_tensor = tf.random.uniform((1, IMG_LEN, IMG_LEN, NUM_CHANNELS))
 
     backbone_output = model.backbone(input_tensor)
 
